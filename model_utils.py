--- conflicted
+++ resolved
@@ -247,15 +247,10 @@
             history = history.history    
 
         elif self.mode == MODE_PREDICT:
-<<<<<<< HEAD
             self.log_memory_usage("Before loading dataset")  # 3rd Sept, 2025, A. Mitra - Monitor memory before data loading
             raw_dataset = self._load_dataset()
             self.log_memory_usage("After loading raw dataset")  # 3rd Sept, 2025, A. Mitra - Monitor memory after raw dataset creation
-=======
-            self.log_memory_usage("Begin loading raw dataset")
-            raw_dataset = self._load_dataset()
-            self.log_memory_usage("Finished loading raw dataset")
->>>>>>> 7387e6e0
+
             
             debug_flag = self.debug_flag
             DEBUG_MODE_LIST = [self.DEBUG_MODES['REFAC_RETRIEVE'], 
@@ -264,21 +259,7 @@
             legacy_predict = debug_flag is None or debug_flag == self.DEBUG_MODES['PRODUCTION'] 
 
             # Choose retrieve_data implementation based on debug flag
-<<<<<<< HEAD
-            if self.debug_flag == self.DEBUG_MODES['PRODUCTION']:
-                # Default (0) uses legacy implementation  # 3rd Sept, 2025, A. Mitra - Changed default behavior for production stability
-                logging.info("Using LEGACY retrieve_data implementation")
-                dataset, size = self._retrieve_data_legacy(raw_dataset)
-            elif self.debug_flag in [self.DEBUG_MODES['REFAC_RETRIEVE'], self.DEBUG_MODES['REFAC_RETRIEVE_VERBOSE']]:
-                # Flags 901 and 902 use refactored implementation  # 3rd Sept, 2025, A. Mitra - Enhanced implementation with monitoring
-                dataset, size = self._retrieve_data(raw_dataset)
-            else:
-                # Any other flag defaults to legacy for safety  # 3rd Sept, 2025, A. Mitra - Fallback to stable implementation
-                logging.info("Using LEGACY retrieve_data implementation (default)")
-                dataset, size = self._retrieve_data_legacy(raw_dataset)
-            
-            self.log_memory_usage("After processing dataset setup")  # 3rd Sept, 2025, A. Mitra - Monitor memory after dataset pipeline setup
-=======
+
             if legacy_predict:
                 # Default (0) uses legacy implementation
                 logging.info("Using LEGACY retrieve_data implementation")
@@ -291,7 +272,7 @@
                 # v.xyz
             
             self.log_memory_usage("Finished processing dataset setup")
->>>>>>> 7387e6e0
+            
             logging.info(f"Running scone prediction on full dataset of {size} examples")
             predict_dict, acc = self.predict(dataset)
             
