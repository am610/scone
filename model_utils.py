--- conflicted
+++ resolved
@@ -41,7 +41,7 @@
     def __init__(self, config):
         self.scone_config = config
         self.seed = config.get("seed", 42)
-<<<<<<< HEAD
+
 
         # Debug flag system for development/testing - MUST be before other settings
         self.debug_flag = config.get('debug_flag', 0)
@@ -65,12 +65,7 @@
         self.heatmaps_paths = config['heatmaps_paths'] if 'heatmaps_paths' in config else config['heatmaps_path'] # #TODO(6/21/23): eventually remove, for backwards compatibility
         self.mode = config["mode"]
 
-=======
-        self.process = psutil.Process()  # 3rd Sept, 2025, A. Mitra - Initialize process object for memory monitoring
-        
-        # Memory optimization settings  # Configure TF for memory efficiency
-        self._configure_tf_memory()     # Apply memory optimization settings
->>>>>>> 6925f451
+
         self.strategy = tf.distribute.MirroredStrategy()
         self.batch_size_per_replica = config.get('batch_size', 32)
         self.batch_size = self.batch_size_per_replica * self.strategy.num_replicas_in_sync
@@ -98,7 +93,7 @@
         self.train_set         = self.val_set = self.test_set = None
         self.class_balanced    = config.get('class_balanced', True)
         self.external_trained_model = config.get('trained_model')
-<<<<<<< HEAD
+
         self.prob_column_name = config.setdefault('prob_column_name', "PROB_SCONE") # RK
         self.verbose_data_loading = config.get('verbose_data_loading', False)  # 3rd Sept, 2025, A. Mitra - Enable detailed progress reporting during data loading
         
@@ -128,33 +123,7 @@
         self.LEGACY = 'sim_fraction' in config
         self.REFAC  = not self.LEGACY
         logging.info(f"LEGACY code: {self.LEGACY}")
-=======
-        self.prob_column_name  = config.setdefault('prob_column_name', "PROB_SCONE") # RK
-        
-        # Sep 2025 A.Mitra: check memory optimization flags
-
-        self.verbose_data_loading  = config.get('verbose_data_loading', False) 
-        self.memory_optimize       = config.get('memory_optimize', True) 
-        self.streaming_threshold   = config.get('streaming_threshold', 10000) 
-        self.force_streaming       = config.get('force_streaming', False)  
-        self.gc_frequency = config.get('gc_frequency', 50) 
-        self.enable_dynamic_batch_size = config.get('enable_dynamic_batch_size', True)  
-        self.enable_micro_batching = config.get('enable_micro_batching', True)  
-
-        self.micro_batch_size      = config.get('micro_batch_size', 4)  
-
-        self.enable_model_quantization = config.get('enable_model_quantization', False) 
-        self.quantization_method   = config.get('quantization_method', 'dynamic')  
-        self.enable_disk_caching   = config.get('enable_disk_caching', False)  
-        self.disk_cache_dir        = config.get('disk_cache_dir', '/tmp/scone_cache') 
-        self.ultra_low_memory_mode = config.get('ultra_low_memory_mode', False) 
-        self.memory_target_gb      = config.get('memory_target_gb', 50) 
-        self.dry_run_mode          = config.get('dry_run_mode', False) 
-        self.pause_duration        = config.get('pause_duration', 30)  
-        
-        self.debug_flag = config.get('debug_flag', 0)  
-        self._setup_debug_modes()  
->>>>>>> 6925f451
+
 
         return
     
@@ -346,12 +315,10 @@
 
         self.t_start = time.time()
         self.trained_model = None
-<<<<<<< HEAD
+
         if self.process:  # Only log memory if debugging/monitoring is enabled
             self.log_memory_usage("Initial startup")  # Track memory usage at key stages for debugging
-=======
-        self.log_memory_usage("Initial startup", False)  # Track memory usage at key stages for debugging
->>>>>>> 6925f451
+
 
         # Handle dry run mode 
         if self.dry_run_mode:
@@ -371,7 +338,7 @@
             history = history.history    
 
         elif self.mode == MODE_PREDICT:
-<<<<<<< HEAD
+
             if self.process:  # Only log memory if debugging/monitoring is enabled
                 self.log_memory_usage("Before loading dataset")  # Monitor memory before data loading
             raw_dataset = self._load_dataset()
@@ -380,13 +347,7 @@
             if self.debug_pause_mode:  # Only pause if explicitly enabled
                 self._debug_pause_with_memory_report("Raw dataset loaded")  # Pause after raw data loading
 
-=======
-            # .xyz
-            t_predict_start = time.time()  # RK
-            self.log_memory_usage("Before loading dataset", False)             # Monitor memory before data loading
-            raw_dataset = self._load_dataset()
-            self.log_memory_usage("After loading raw dataset", True)          # Monitor memory after raw dataset creation
->>>>>>> 6925f451
+
             
             debug_flag = self.debug_flag
             DEBUG_MODE_LIST = [self.DEBUG_MODES['REFAC_RETRIEVE'], 
@@ -406,14 +367,12 @@
             else:
                 sys.exit(f"n ABORT with undefined debug_flag = {debug_flag}")
             
-<<<<<<< HEAD
+
             if self.process:  # Only log memory if debugging/monitoring is enabled
                 self.log_memory_usage("Finished processing dataset setup")
             if self.debug_pause_mode:  # Only pause if explicitly enabled
                 self._debug_pause_with_memory_report("Dataset processing completed")  # Pause after data processing
-=======
-            self.log_memory_usage("Finished dataset setup", True)
->>>>>>> 6925f451
+
             
             logging.info(f"Running scone prediction on full dataset of {size} examples")
             # Store dataset size for use in predict method
@@ -426,15 +385,13 @@
             # Note: Due to TensorFlow's lazy evaluation, actual data processing   
             # 3rd Sept, 2025, A. Mitra - Important note for users about TF behavior
             # happens during model.predict() above, not during dataset creation
-<<<<<<< HEAD
+
             
             if self.process:  # Only log memory if debugging/monitoring is enabled
                 self.log_memory_usage("After prediction")  # Monitor memory usage after prediction completes
             if self.debug_pause_mode:  # Only pause if explicitly enabled
                 self._debug_pause_with_memory_report("Prediction completed")  # Pause after prediction
-=======
-            self.log_memory_usage("After prediction", True)  
->>>>>>> 6925f451
+
             self.write_predict_csv_file(predict_dict)
             history = { "accuracy": [acc] }
         else :
@@ -502,20 +459,11 @@
 
         return model, history
 
-<<<<<<< HEAD
+
     def log_memory_usage(self, step_name):  # 3rd Sept, 2025, A. Mitra - New method for real-time memory monitoring throughout processing
         if not self.process:  # Skip if process monitoring not initialized
             return
-=======
-    def log_memory_usage(self, code_location, do_pause): 
-
-        # Created Sep 2025 by A. Mitra
-        # Utility for real-time memory monitoring throughout processing
-        # Inputs:
-        #   code_location: brief name/description of location in code
-        #   do_pause     : bool T -> execute pause to enable further interrogation
-
->>>>>>> 6925f451
+
         memory_info = self.process.memory_info()
         system_memory = psutil.virtual_memory()
         
@@ -566,7 +514,7 @@
             raise RuntimeError('model has not been trained! " \
             "call `train` on the SconeClassifier instance before predict!')
 
-<<<<<<< HEAD
+
         # BALANCED MODE: New option for memory optimization with reasonable runtime
         if self.enable_balanced_mode:
             logging.info("Using BALANCED prediction mode - moderate memory optimization with 3-4x runtime")
@@ -581,16 +529,12 @@
         # Monitor and adjust memory settings if needed
         self._monitor_and_adjust_memory_settings()
 
-=======
-        # Monitor and adjust memory settings if needed 
-        self._monitor_and_adjust_memory_settings()
-        
->>>>>>> 6925f451
+
         # Apply model quantization for inference if enabled
         if self.enable_model_quantization and self.mode == MODE_PREDICT:
             self.trained_model = self._apply_model_quantization(self.trained_model)
 
-<<<<<<< HEAD
+
         return self._predict_with_memory_optimization(dataset)  # Intelligent memory-optimized prediction
     
     def _predict_legacy(self, dataset):
@@ -746,11 +690,7 @@
         return df_dict, final_accuracy
 
     def _monitor_and_adjust_memory_settings(self):  # 8th Sept, 2025, A. Mitra - Real-time memory monitoring and optimization escalation
-=======
-        return self._predict_with_memory_optimization(dataset) 
-    
-    def _monitor_and_adjust_memory_settings(self): 
->>>>>>> 6925f451
+
         """
         Created Sep 2025 by A. Mitra
         Monitor memory usage and automatically escalate optimization strategies.
@@ -759,17 +699,12 @@
             return False
 
         try:
-<<<<<<< HEAD
+
             current_memory_gb = self.process.memory_info().rss / (1024**3)
             memory = psutil.virtual_memory()
             memory_usage_pct = (memory.used / memory.total) * 100
             available_gb = memory.available / (1024**3)
-=======
-            current_memory_gb = psutil.Process().memory_info().rss / (1024**3)
-            memory            = psutil.virtual_memory()
-            memory_usage_pct  = (memory.used / memory.total) * 100
-            available_gb      = memory.available / (1024**3)
->>>>>>> 6925f451
+
             
             # Log current memory state
             logging.info(f"Memory monitoring: Current usage: {current_memory_gb:.1f}GB, " \
@@ -968,17 +903,12 @@
                 current_memory_mb = current_usage_gb * 1024
                 
                 if current_memory_mb > target_memory_mb:
-<<<<<<< HEAD
+
                     # Over target, but use reasonable minimum for performance
                     adaptive_batch_size = max(8, base_batch_size // 4)  # OPTIMIZED: minimum 8, not 1
                     self.micro_batch_size = max(4, self.micro_batch_size // 2)  # OPTIMIZED: minimum 4
                     logging.warning(f"Memory usage {current_usage_gb:.1f}GB exceeds target {self.memory_target_gb}GB, using batch size: {adaptive_batch_size}")
-=======
-                    # Already over target, use minimum batch size  # 8th Sept, 2025, A. Mitra - Emergency mode
-                    adaptive_batch_size = 1
-                    self.micro_batch_size = 1  # Force single-sample micro-batches
-                    logging.warning(f"Memory usage {current_usage_gb:.1f}GB exceeds target {self.memory_target_gb}GB, using minimum batch size: 1")
->>>>>>> 6925f451
+
                 else:
                     # Calculate batch size to approach but not exceed target  # 8th Sept, 2025, A. Mitra - Conservative approach
                     remaining_memory_mb = target_memory_mb - current_memory_mb
@@ -1029,7 +959,7 @@
         if not self.memory_optimize:
             logging.info("Memory optimization disabled, using original prediction method")
             return self._predict_original(dataset)
-<<<<<<< HEAD
+
 
         # Use stored dataset size if available (from retrieve_data)
         if hasattr(self, '_dataset_size') and self._dataset_size is not None:
@@ -1064,33 +994,7 @@
         if self.force_streaming or dataset_size > actual_threshold:
             logging.info(f"Using ultra-low memory prediction for dataset size: {dataset_size} (threshold: {actual_threshold})")
             return self._predict_ultra_low_memory(dataset)  # Process files individually to minimize memory
-=======
-        
-        # Estimate dataset size efficiently  # 5th Sept, 2025, A. Mitra - Quick size estimation without full iteration
-        try:
-            dataset_size = tf.data.experimental.cardinality(dataset).numpy()
-            if dataset_size == tf.data.experimental.UNKNOWN_CARDINALITY:
-                # For unknown cardinality, take a small sample to estimate  
-                sample_size = min(1000, self.streaming_threshold // 10)
-                sample_count = dataset.take(sample_size).reduce(0, lambda x, _: x + 1).numpy()
-                if sample_count == sample_size:
-                    logging.info(f"Dataset size > {sample_size}, estimating as large dataset")
-                    dataset_size = self.streaming_threshold + 1  # 5th Sept, 2025, A. Mitra - Force streaming for large datasets
-                else:
-                    dataset_size = sample_count  # 5th Sept, 2025, A. Mitra - Small dataset, exact count
-        except Exception as e:
-            logging.warning(f"Could not estimate dataset size: {e}, using streaming prediction")
-            dataset_size = self.streaming_threshold + 1  
-        
-        # Intelligent streaming decision based on available memory and dataset characteristics 
-        actual_threshold = self._calculate_intelligent_threshold(dataset_size)
-  
-        # Choose prediction method based on size and configuration  
-        if self.force_streaming or dataset_size > actual_threshold:
-            logging.info(f"Using ultra-low memory prediction for dataset size: " \
-                         f"{dataset_size} (threshold: {actual_threshold})")
-            return self._predict_ultra_low_memory(dataset) 
->>>>>>> 6925f451
+
         else:
             logging.info(f"Using optimized standard prediction for smaller dataset size: {dataset_size}")
             return self._predict_optimized(dataset) 
@@ -1153,13 +1057,10 @@
             total_correct += batch_correct
             total_samples += len(batch_predictions)
             
-<<<<<<< HEAD
+
             # OPTIMIZED: Less frequent progress reporting
             if batch_count % 50 == 0 or (self.verbose_data_loading and batch_count % 10 == 0):
-=======
-            # Progress reporting 
-            if batch_count % 10 == 0 or self.verbose_data_loading:
->>>>>>> 6925f451
+
                 current_acc = total_correct / total_samples if total_samples > 0 else 0
                 msg = f"Processed batch {batch_count}, n_samples={total_samples}, accuracy={current_acc:.3f}"
                 self.log_memory_usage(msg,False)
@@ -1333,20 +1234,14 @@
             total_correct += batch_correct
             total_samples += len(batch_predictions)
             
-<<<<<<< HEAD
+
             # OPTIMIZED: Much less frequent progress reporting to dramatically reduce overhead
             # Only report every 1000 batches, or 100 if verbose mode
             if batch_count % 1000 == 0 or (self.verbose_data_loading and batch_count % 100 == 0):
                 current_acc = total_correct / total_samples if total_samples > 0 else 0
                 if self.process:  # Only log if monitoring enabled
                     self.log_memory_usage(f"Micro-batched {batch_count} batches, samples: {total_samples}, accuracy: {current_acc:.3f}")
-=======
-            # Progress reporting and memory monitoring  # 8th Sept, 2025, A. Mitra - Track micro-batching progress
-            if batch_count % 20 == 0 or self.verbose_data_loading:
-                current_acc = total_correct / total_samples if total_samples > 0 else 0
-                msg = f"Micro-batched {batch_count} batches, n_samples={total_samples}, accuracy={current_acc:.3f}"
-                self.log_memory_usage(msg, False)
->>>>>>> 6925f451
+
             
             # Clear batch variables  # 8th Sept, 2025, A. Mitra - Immediate cleanup
             del images, batch_predictions, batch_true_labels, batch_snids
@@ -1435,13 +1330,10 @@
                     # OPTIMIZED: Less frequent progress reporting - every 10 files instead of every file
                     if file_count % 10 == 0 or (self.verbose_data_loading and file_count % 5 == 0):
                         current_acc = total_correct / total_samples if total_samples > 0 else 0
-<<<<<<< HEAD
+
                         if self.process:  # Only log if monitoring enabled
                             self.log_memory_usage(f"Completed file {file_count}/{len(filenames)}, samples: {total_samples}, accuracy: {current_acc:.3f}")
-=======
-                        msg = f"Completed file {file_count}/{len(filenames)}, n_samples{total_samples}, accuracy={current_acc:.3f}"
-                        self.log_memory_usage(msg,False)
->>>>>>> 6925f451
+
                     
                     # Aggressive garbage collection after each file  # 8th Sept, 2025, A. Mitra - Force memory cleanup
                     import gc
@@ -1774,14 +1666,11 @@
             filenames = ["{}/{}".format(self.heatmaps_paths, f.name) for f in os.scandir(self.heatmaps_paths) if "tfrecord" in f.name]
 
         np.random.shuffle(filenames)
-<<<<<<< HEAD
+
         self._num_files = len(filenames)  # Store for size estimation
         logging.info(f"Found {self._num_files} heatmap files")
         logging.info(f"First random heatmap file: {filenames[0]}")
-=======
-        logging.info(f"Found {len(filenames)} heatmap files")
-        logging.info(f"First randomly shiffled heatmap file: {filenames[0]}")
->>>>>>> 6925f451
+
         
         # Show first few files for debugging  (A.Mitra)
         if len(filenames) > 3:
@@ -1889,7 +1778,7 @@
         return dataset.apply(tf.data.experimental.ignore_errors()), dataset_size
 
 
-<<<<<<< HEAD
+
     def _retrieve_data(self, raw_dataset):  # 3rd Sept, 2025, A. Mitra - New memory-efficient implementation with progress monitoring
         # OPTIMIZED: Smarter dataset size estimation to avoid hanging
         dataset_size = tf.data.experimental.cardinality(raw_dataset).numpy()
@@ -1956,51 +1845,7 @@
                     rate = self._chunk_counter['count'] / elapsed if elapsed > 0 else 0  # 3rd Sept, 2025, A. Mitra - Calculate processing rate
                     memory_mb = self.process.memory_info().rss / 1024 / 1024 if self.process else 0  # Monitor memory if available
                     progress_pct = (self._chunk_counter['count'] / dataset_size * 100) if dataset_size > 0 else 0  # 3rd Sept, 2025, A. Mitra - Calculate completion percentage
-=======
-    def _retrieve_data(self, raw_dataset): 
-        # Created Sep 2025 by  A. Mitra 
-        # Memory-efficient processing using TensorFlow's built-in optimizations 
-        
-        # Track progress during data processing  
-        self._chunk_counter = {'count': 0, 'start_time': time.time()}  
-        
-        # Get size first for progress tracking  
-        logging.info("Calculating dataset size...")
-        dataset_size = tf.data.experimental.cardinality(raw_dataset).numpy()  # Use TF's efficient cardinality method
-        if dataset_size == tf.data.experimental.UNKNOWN_CARDINALITY:
-            # Fallback if cardinality is unknown  
-            logging.info("Dataset size unknown, counting records...")
-            dataset_size = raw_dataset.reduce(0, lambda x, _: x + 1).numpy()  
-        
-        logging.info(f"Total dataset size: {dataset_size} records")
-        self._estimated_total_chunks = dataset_size
-        
-        # Determine reporting interval based on verbosity and dataset size  
-        if self.verbose_data_loading:
-            # In verbose mode, report more frequently (at least 20 reports)  
-            report_interval = min(100, max(10, dataset_size // 20)) if dataset_size > 0 else 100  
-            logging.info(f"Verbose mode: Progress will be reported every {report_interval} records")  
-        else:
-            # Normal mode (at least 10 reports) 
-            report_interval = min(1000, max(100, dataset_size // 10)) if dataset_size > 0 else 1000  
-        
-        def process_with_progress(x):  
-            # Created Sept, 2025, A. Mitra 
-            # Inner function to process data with progress tracking
-            self._chunk_counter['count'] += 1  #  Increment record counter
-            
-            # Only report progress during actual processing, not during setup  
-            # Avoid confusing progress reports during TF pipeline setup
-            # Skip the first record which is just pipeline verification
-            # TF processes first record for pipeline verification
-            if self._chunk_counter['count'] > 1:
-                # Report progress at intervals  
-                if self._chunk_counter['count'] % report_interval == 0:
-                    elapsed = time.time() - self._chunk_counter['start_time']  # Calculate processing time
-                    rate = self._chunk_counter['count'] / elapsed if elapsed > 0 else 0  #  Calculate process rate
-                    memory_mb = self.process.memory_info().rss / 1024 / 1024  # Monitor current memory usage
-                    progress_pct = (self._chunk_counter['count'] / dataset_size * 100) if dataset_size > 0 else 0  # Calculate completion percentage
->>>>>>> 6925f451
+
                     
                     logging.info(f"Processing record {self._chunk_counter['count']}/{dataset_size} ({progress_pct:.1f}%) | Rate: {rate:.1f} records/sec | Memory: {memory_mb:.1f} MB")  # Comprehensive progress report
                     
@@ -2012,7 +1857,7 @@
                 
                 # Also report at 25%, 50%, 75% milestones  
                 elif dataset_size > 0:
-<<<<<<< HEAD
+
                     progress_pct = self._chunk_counter['count'] / dataset_size * 100  # 3rd Sept, 2025, A. Mitra - Calculate current progress percentage
                     if abs(progress_pct - 25) < 0.5 or abs(progress_pct - 50) < 0.5 or abs(progress_pct - 75) < 0.5:  # 3rd Sept, 2025, A. Mitra - Check if at milestone
                         elapsed = time.time() - self._chunk_counter['start_time']  # 3rd Sept, 2025, A. Mitra - Calculate elapsed time
@@ -2035,24 +1880,7 @@
                 lambda x: get_images(x, self.input_shape, self.with_z),
                 num_parallel_calls=tf.data.AUTOTUNE
             ).ignore_errors()
-=======
-                    progress_pct = self._chunk_counter['count'] / dataset_size * 100  # Calculate current progress percentage
-                    if abs(progress_pct - 25) < 0.5 or abs(progress_pct - 50) < 0.5 or abs(progress_pct - 75) < 0.5:  
-                        # Check if at milestone
-                        elapsed = time.time() - self._chunk_counter['start_time']  # Calculate elapsed time
-                        rate = self._chunk_counter['count'] / elapsed if elapsed > 0 else 0  #  Calculate processing rate
-                        memory_mb = self.process.memory_info().rss / 1024 / 1024  # Check memory usage at milestone
-                        logging.info(f"Progress: {progress_pct:.0f}% ({self._chunk_counter['count']}/{dataset_size}) | Rate: {rate:.1f} records/sec | Memory: {memory_mb:.1f} MB")  # Report milestone progress
-            
-            return get_images(x, self.input_shape, self.with_z)  # Process  data using existing get_images function
-        
-        # - - - - - -- 
-        # Apply processing with progress tracking 
-        dataset = raw_dataset.map(
-            process_with_progress,   # Use progress-tracking wrapper function
-            num_parallel_calls=tf.data.AUTOTUNE  # Let TF optimize parallelism automatically
-        )   # RK this causes crash .ignore_errors()  # Skip corrupted records gracefully
->>>>>>> 6925f451
+
         
         # Use prefetching for better performance and memory management  - Overlap I/O with computation
         dataset = dataset.prefetch(tf.data.AUTOTUNE)  #  TF manages prefetch buffer size automatically
